--- conflicted
+++ resolved
@@ -29,13 +29,7 @@
 #include "common/native.h"
 
 struct native_display *
-<<<<<<< HEAD
 x11_create_ximage_display(EGLNativeDisplayType dpy);
-=======
-x11_create_ximage_display(EGLNativeDisplayType dpy,
-                          struct native_event_handler *event_handler,
-                          boolean use_xshm);
->>>>>>> 6f4ce4a4
 
 struct native_display *
 x11_create_dri2_display(EGLNativeDisplayType dpy,
