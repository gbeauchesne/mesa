/**************************************************************************
 * 
 * Copyright 2007 Tungsten Graphics, Inc., Cedar Park, Texas.
 * All Rights Reserved.
 * 
 * Permission is hereby granted, free of charge, to any person obtaining a
 * copy of this software and associated documentation files (the
 * "Software"), to deal in the Software without restriction, including
 * without limitation the rights to use, copy, modify, merge, publish,
 * distribute, sub license, and/or sell copies of the Software, and to
 * permit persons to whom the Software is furnished to do so, subject to
 * the following conditions:
 * 
 * The above copyright notice and this permission notice (including the
 * next paragraph) shall be included in all copies or substantial portions
 * of the Software.
 * 
 * THE SOFTWARE IS PROVIDED "AS IS", WITHOUT WARRANTY OF ANY KIND, EXPRESS
 * OR IMPLIED, INCLUDING BUT NOT LIMITED TO THE WARRANTIES OF
 * MERCHANTABILITY, FITNESS FOR A PARTICULAR PURPOSE AND NON-INFRINGEMENT.
 * IN NO EVENT SHALL TUNGSTEN GRAPHICS AND/OR ITS SUPPLIERS BE LIABLE FOR
 * ANY CLAIM, DAMAGES OR OTHER LIABILITY, WHETHER IN AN ACTION OF CONTRACT,
 * TORT OR OTHERWISE, ARISING FROM, OUT OF OR IN CONNECTION WITH THE
 * SOFTWARE OR THE USE OR OTHER DEALINGS IN THE SOFTWARE.
 * 
 **************************************************************************/

 /*
  * Authors:
  *   Brian Paul
  */

#include "main/imports.h"
#include "main/image.h"
#include "main/bufferobj.h"
#include "main/macros.h"
#include "main/texformat.h"
#include "main/texstore.h"
#include "shader/program.h"
#include "shader/prog_print.h"

#include "st_debug.h"
#include "st_context.h"
#include "st_atom.h"
#include "st_atom_constbuf.h"
#include "st_program.h"
#include "st_cb_drawpixels.h"
#include "st_cb_readpixels.h"
#include "st_cb_fbo.h"
#include "st_format.h"
#include "st_texture.h"
#include "st_inlines.h"

#include "pipe/p_context.h"
#include "pipe/p_defines.h"
#include "util/u_inlines.h"
#include "tgsi/tgsi_ureg.h"
#include "util/u_tile.h"
#include "util/u_draw_quad.h"
#include "util/u_format.h"
#include "util/u_math.h"
#include "util/u_rect.h"
#include "shader/prog_instruction.h"
#include "cso_cache/cso_context.h"


/**
 * Check if the given program is:
 * 0: MOVE result.color, fragment.color;
 * 1: END;
 */
static GLboolean
is_passthrough_program(const struct gl_fragment_program *prog)
{
   if (prog->Base.NumInstructions == 2) {
      const struct prog_instruction *inst = prog->Base.Instructions;
      if (inst[0].Opcode == OPCODE_MOV &&
          inst[1].Opcode == OPCODE_END &&
          inst[0].DstReg.File == PROGRAM_OUTPUT &&
          inst[0].DstReg.Index == FRAG_RESULT_COLOR &&
          inst[0].DstReg.WriteMask == WRITEMASK_XYZW &&
          inst[0].SrcReg[0].File == PROGRAM_INPUT &&
          inst[0].SrcReg[0].Index == FRAG_ATTRIB_COL0 &&
          inst[0].SrcReg[0].Swizzle == SWIZZLE_XYZW) {
         return GL_TRUE;
      }
   }
   return GL_FALSE;
}



/**
 * Make fragment shader for glDraw/CopyPixels.  This shader is made
 * by combining the pixel transfer shader with the user-defined shader.
 * \return pointer to Gallium driver fragment shader
 */
static void *
combined_drawpix_fragment_program(GLcontext *ctx)
{
   struct st_context *st = st_context(ctx);
   struct st_fragment_program *stfp;

   if (st->pixel_xfer.program->serialNo == st->pixel_xfer.xfer_prog_sn
       && st->fp->serialNo == st->pixel_xfer.user_prog_sn) {
      /* the pixel tranfer program has not changed and the user-defined
       * program has not changed, so re-use the combined program.
       */
      stfp = st->pixel_xfer.combined_prog;
   }
   else {
      /* Concatenate the pixel transfer program with the current user-
       * defined program.
       */
      if (is_passthrough_program(&st->fp->Base)) {
         stfp = (struct st_fragment_program *)
            _mesa_clone_fragment_program(ctx, &st->pixel_xfer.program->Base);
      }
      else {
#if 0
         printf("Base program:\n");
         _mesa_print_program(&st->fp->Base.Base);
         printf("DrawPix program:\n");
         _mesa_print_program(&st->pixel_xfer.program->Base.Base);
#endif
         stfp = (struct st_fragment_program *)
            _mesa_combine_programs(ctx,
                                   &st->pixel_xfer.program->Base.Base,
                                   &st->fp->Base.Base);
      }

#if 0
      {
         struct gl_program *p = &stfp->Base.Base;
         printf("Combined DrawPixels program:\n");
         _mesa_print_program(p);
         printf("InputsRead: 0x%x\n", p->InputsRead);
         printf("OutputsWritten: 0x%x\n", p->OutputsWritten);
         _mesa_print_parameter_list(p->Parameters);
      }
#endif

      /* translate to TGSI tokens */
      st_translate_fragment_program(st, stfp);

      /* save new program, update serial numbers */
      st->pixel_xfer.xfer_prog_sn = st->pixel_xfer.program->serialNo;
      st->pixel_xfer.user_prog_sn = st->fp->serialNo;
      st->pixel_xfer.combined_prog_sn = stfp->serialNo;
      /* can't reference new program directly, already have a reference on it */
      st_reference_fragprog(st, &st->pixel_xfer.combined_prog, NULL);
      st->pixel_xfer.combined_prog = stfp;
   }

   /* Ideally we'd have updated the pipe constants during the normal
    * st/atom mechanism.  But we can't since this is specific to glDrawPixels.
    */
   st_upload_constants(st, stfp->Base.Base.Parameters, PIPE_SHADER_FRAGMENT);

   return stfp->driver_shader;
}


/**
 * Create fragment shader that does a TEX() instruction to get a Z
 * value, then writes to FRAG_RESULT_DEPTH.
 * Pass fragment color through as-is.
 * \return pointer to the Gallium driver fragment shader
 */
static void *
make_fragment_shader_z(struct st_context *st)
{
   GLcontext *ctx = st->ctx;
   struct gl_program *p;
   GLuint ic = 0;

   if (st->drawpix.z_shader) {
      return st->drawpix.z_shader->driver_shader;
   }

   /*
    * Create shader now
    */
   p = ctx->Driver.NewProgram(ctx, GL_FRAGMENT_PROGRAM_ARB, 0);
   if (!p)
      return NULL;

   p->NumInstructions = 3;

   p->Instructions = _mesa_alloc_instructions(p->NumInstructions);
   if (!p->Instructions) {
      ctx->Driver.DeleteProgram(ctx, p);
      return NULL;
   }
   _mesa_init_instructions(p->Instructions, p->NumInstructions);

   /* TEX result.depth, fragment.texcoord[0], texture[0], 2D; */
   p->Instructions[ic].Opcode = OPCODE_TEX;
   p->Instructions[ic].DstReg.File = PROGRAM_OUTPUT;
   p->Instructions[ic].DstReg.Index = FRAG_RESULT_DEPTH;
   p->Instructions[ic].DstReg.WriteMask = WRITEMASK_Z;
   p->Instructions[ic].SrcReg[0].File = PROGRAM_INPUT;
   p->Instructions[ic].SrcReg[0].Index = FRAG_ATTRIB_TEX0;
   p->Instructions[ic].TexSrcUnit = 0;
   p->Instructions[ic].TexSrcTarget = TEXTURE_2D_INDEX;
   ic++;

   /* MOV result.color, fragment.color */
   p->Instructions[ic].Opcode = OPCODE_MOV;
   p->Instructions[ic].DstReg.File = PROGRAM_OUTPUT;
   p->Instructions[ic].DstReg.Index = FRAG_RESULT_COLOR;
   p->Instructions[ic].SrcReg[0].File = PROGRAM_INPUT;
   p->Instructions[ic].SrcReg[0].Index = FRAG_ATTRIB_COL0;
   ic++;

   /* END; */
   p->Instructions[ic++].Opcode = OPCODE_END;

   assert(ic == p->NumInstructions);

   p->InputsRead = FRAG_BIT_TEX0 | FRAG_BIT_COL0;
   p->OutputsWritten = (1 << FRAG_RESULT_COLOR) | (1 << FRAG_RESULT_DEPTH);
   p->SamplersUsed = 0x1;  /* sampler 0 (bit 0) is used */

   st->drawpix.z_shader = (struct st_fragment_program *) p;
   st_translate_fragment_program(st, st->drawpix.z_shader);

   return st->drawpix.z_shader->driver_shader;
}



/**
 * Create a simple vertex shader that just passes through the
 * vertex position and texcoord (and optionally, color).
 */
static void *
make_passthrough_vertex_shader(struct st_context *st, 
                               GLboolean passColor)
{
   if (!st->drawpix.vert_shaders[passColor]) {
      struct ureg_program *ureg = 
         ureg_create( TGSI_PROCESSOR_VERTEX );

      if (ureg == NULL)
         return NULL;

      /* MOV result.pos, vertex.pos; */
      ureg_MOV(ureg, 
               ureg_DECL_output( ureg, TGSI_SEMANTIC_POSITION, 0 ),
               ureg_DECL_vs_input( ureg, 0 ));
      
      /* MOV result.texcoord0, vertex.texcoord0; */
      ureg_MOV(ureg, 
               ureg_DECL_output( ureg, TGSI_SEMANTIC_GENERIC, 0 ),
               ureg_DECL_vs_input( ureg, 1 ));
      
      if (passColor) {
         /* MOV result.color0, vertex.color0; */
         ureg_MOV(ureg, 
                  ureg_DECL_output( ureg, TGSI_SEMANTIC_COLOR, 0 ),
                  ureg_DECL_vs_input( ureg, 2 ));
      }

      ureg_END( ureg );
      
      st->drawpix.vert_shaders[passColor] = 
         ureg_create_shader_and_destroy( ureg, st->pipe );
   }

   return st->drawpix.vert_shaders[passColor];
}


/**
 * Return a texture internalFormat for drawing/copying an image
 * of the given type.
 */
static GLenum
base_format(GLenum format)
{
   switch (format) {
   case GL_DEPTH_COMPONENT:
      return GL_DEPTH_COMPONENT;
   case GL_DEPTH_STENCIL:
      return GL_DEPTH_STENCIL;
   case GL_STENCIL_INDEX:
      return GL_STENCIL_INDEX;
   default:
      return GL_RGBA;
   }
}


/**
 * Create a temporary texture to hold an image of the given size.
 * If width, height are not POT and the driver only handles POT textures,
 * allocate the next larger size of texture that is POT.
 */
static struct pipe_texture *
alloc_texture(struct st_context *st, GLsizei width, GLsizei height,
              enum pipe_format texFormat)
{
   struct pipe_context *pipe = st->pipe;
   struct pipe_screen *screen = pipe->screen;
   struct pipe_texture *pt;
   int ptw, pth;

   ptw = width;
   pth = height;

   /* Need to use POT texture? */
   if (!screen->get_param(screen, PIPE_CAP_NPOT_TEXTURES)) {
      int l2pt, maxSize;

      l2pt = util_logbase2(width);
      if (1 << l2pt != width) {
         ptw = 1 << (l2pt + 1);
      }

      l2pt = util_logbase2(height);
      if (1 << l2pt != height) {
         pth = 1 << (l2pt + 1);
      }

      /* Check against maximum texture size */
      maxSize = 1 << (pipe->screen->get_param(pipe->screen,
                               PIPE_CAP_MAX_TEXTURE_2D_LEVELS) - 1);
      assert(ptw <= maxSize);
      assert(pth <= maxSize);
   }

   pt = st_texture_create(st, PIPE_TEXTURE_2D, texFormat, 0,
                          ptw, pth, 1, PIPE_TEXTURE_USAGE_SAMPLER);

   return pt;
}


/**
 * Make texture containing an image for glDrawPixels image.
 * If 'pixels' is NULL, leave the texture image data undefined.
 */
static struct pipe_texture *
make_texture(struct st_context *st,
	     GLsizei width, GLsizei height, GLenum format, GLenum type,
	     const struct gl_pixelstore_attrib *unpack,
	     const GLvoid *pixels)
{
   GLcontext *ctx = st->ctx;
   struct pipe_context *pipe = st->pipe;
   gl_format mformat;
   struct pipe_texture *pt;
   enum pipe_format pipeFormat;
   GLuint cpp;
   GLenum baseFormat;

   baseFormat = base_format(format);

   mformat = st_ChooseTextureFormat(ctx, baseFormat, format, type);
   assert(mformat);

   pipeFormat = st_mesa_format_to_pipe_format(mformat);
   assert(pipeFormat);
   cpp = util_format_get_blocksize(pipeFormat);

   pixels = _mesa_map_pbo_source(ctx, unpack, pixels);
   if (!pixels)
      return NULL;

   /* alloc temporary texture */
   pt = alloc_texture(st, width, height, pipeFormat);
   if (!pt) {
      _mesa_unmap_pbo_source(ctx, unpack);
      return NULL;
   }

   {
      struct pipe_transfer *transfer;
      static const GLuint dstImageOffsets = 0;
      GLboolean success;
      GLubyte *dest;
      const GLbitfield imageTransferStateSave = ctx->_ImageTransferState;

      /* we'll do pixel transfer in a fragment shader */
      ctx->_ImageTransferState = 0x0;

      transfer = st_no_flush_get_tex_transfer(st, pt, 0, 0, 0,
					      PIPE_TRANSFER_WRITE, 0, 0,
					      width, height);

      /* map texture transfer */
      dest = pipe->transfer_map(pipe, transfer);


      /* Put image into texture transfer.
       * Note that the image is actually going to be upside down in
       * the texture.  We deal with that with texcoords.
       */
      success = _mesa_texstore(ctx, 2,           /* dims */
                               baseFormat,       /* baseInternalFormat */
                               mformat,          /* gl_format */
                               dest,             /* dest */
                               0, 0, 0,          /* dstX/Y/Zoffset */
                               transfer->stride, /* dstRowStride, bytes */
                               &dstImageOffsets, /* dstImageOffsets */
                               width, height, 1, /* size */
                               format, type,     /* src format/type */
                               pixels,           /* data source */
                               unpack);

      /* unmap */
      pipe->transfer_unmap(pipe, transfer);
      pipe->tex_transfer_destroy(pipe, transfer);

      assert(success);

      /* restore */
      ctx->_ImageTransferState = imageTransferStateSave;
   }

   _mesa_unmap_pbo_source(ctx, unpack);

   return pt;
}


/**
 * Draw quad with texcoords and optional color.
 * Coords are gallium window coords with y=0=top.
 * \param color  may be null
 * \param invertTex  if true, flip texcoords vertically
 */
static void
draw_quad(GLcontext *ctx, GLfloat x0, GLfloat y0, GLfloat z,
          GLfloat x1, GLfloat y1, const GLfloat *color,
          GLboolean invertTex, GLfloat maxXcoord, GLfloat maxYcoord)
{
   struct st_context *st = st_context(ctx);
   struct pipe_context *pipe = st->pipe;
   GLfloat verts[4][3][4]; /* four verts, three attribs, XYZW */

   /* setup vertex data */
   {
      const struct gl_framebuffer *fb = st->ctx->DrawBuffer;
      const GLfloat fb_width = (GLfloat) fb->Width;
      const GLfloat fb_height = (GLfloat) fb->Height;
      const GLfloat clip_x0 = x0 / fb_width * 2.0f - 1.0f;
      const GLfloat clip_y0 = y0 / fb_height * 2.0f - 1.0f;
      const GLfloat clip_x1 = x1 / fb_width * 2.0f - 1.0f;
      const GLfloat clip_y1 = y1 / fb_height * 2.0f - 1.0f;
      const GLfloat sLeft = 0.0f, sRight = maxXcoord;
      const GLfloat tTop = invertTex ? maxYcoord : 0.0f;
      const GLfloat tBot = invertTex ? 0.0f : maxYcoord;
      GLuint tex, i;

      /* upper-left */
      verts[0][0][0] = clip_x0;    /* v[0].attr[0].x */
      verts[0][0][1] = clip_y0;    /* v[0].attr[0].y */

      /* upper-right */
      verts[1][0][0] = clip_x1;
      verts[1][0][1] = clip_y0;

      /* lower-right */
      verts[2][0][0] = clip_x1;
      verts[2][0][1] = clip_y1;

      /* lower-left */
      verts[3][0][0] = clip_x0;
      verts[3][0][1] = clip_y1;

      tex = color ? 2 : 1;
      verts[0][tex][0] = sLeft; /* v[0].attr[tex].s */
      verts[0][tex][1] = tTop;  /* v[0].attr[tex].t */
      verts[1][tex][0] = sRight;
      verts[1][tex][1] = tTop;
      verts[2][tex][0] = sRight;
      verts[2][tex][1] = tBot;
      verts[3][tex][0] = sLeft;
      verts[3][tex][1] = tBot;

      /* same for all verts: */
      if (color) {
         for (i = 0; i < 4; i++) {
            verts[i][0][2] = z;   /*Z*/
            verts[i][0][3] = 1.0f; /*W*/
            verts[i][1][0] = color[0];
            verts[i][1][1] = color[1];
            verts[i][1][2] = color[2];
            verts[i][1][3] = color[3];
            verts[i][2][2] = 0.0f; /*R*/
            verts[i][2][3] = 1.0f; /*Q*/
         }
      }
      else {
         for (i = 0; i < 4; i++) {
            verts[i][0][2] = z;   /*Z*/
            verts[i][0][3] = 1.0f; /*W*/
            verts[i][1][2] = 0.0f; /*R*/
            verts[i][1][3] = 1.0f; /*Q*/
         }
      }
   }

   {
      struct pipe_buffer *buf;

      /* allocate/load buffer object with vertex data */
      buf = pipe_buffer_create(pipe->screen, 32, PIPE_BUFFER_USAGE_VERTEX,
                               sizeof(verts));
      st_no_flush_pipe_buffer_write(st, buf, 0, sizeof(verts), verts);

      util_draw_vertex_buffer(pipe, buf, 0,
                              PIPE_PRIM_QUADS,
                              4,  /* verts */
                              3); /* attribs/vert */
      pipe_buffer_reference(&buf, NULL);
   }
}



static void
draw_textured_quad(GLcontext *ctx, GLint x, GLint y, GLfloat z,
                   GLsizei width, GLsizei height,
                   GLfloat zoomX, GLfloat zoomY,
                   struct pipe_sampler_view *sv,
                   void *driver_vp,
                   void *driver_fp,
                   const GLfloat *color,
                   GLboolean invertTex)
{
   struct st_context *st = st_context(ctx);
   struct pipe_context *pipe = st->pipe;
   struct cso_context *cso = st->cso_context;
   GLfloat x0, y0, x1, y1;
   GLsizei maxSize;

   /* limit checks */
   /* XXX if DrawPixels image is larger than max texture size, break
    * it up into chunks.
    */
   maxSize = 1 << (pipe->screen->get_param(pipe->screen, PIPE_CAP_MAX_TEXTURE_2D_LEVELS) - 1);
   assert(width <= maxSize);
   assert(height <= maxSize);

   cso_save_rasterizer(cso);
   cso_save_viewport(cso);
   cso_save_samplers(cso);
   cso_save_fragment_sampler_views(cso);
   cso_save_fragment_shader(cso);
   cso_save_vertex_shader(cso);
   cso_save_vertex_elements(cso);

   /* rasterizer state: just scissor */
   {
      struct pipe_rasterizer_state rasterizer;
      memset(&rasterizer, 0, sizeof(rasterizer));
      rasterizer.gl_rasterization_rules = 1;
      rasterizer.scissor = ctx->Scissor.Enabled;
      cso_set_rasterizer(cso, &rasterizer);
   }

   /* fragment shader state: TEX lookup program */
   cso_set_fragment_shader_handle(cso, driver_fp);

   /* vertex shader state: position + texcoord pass-through */
   cso_set_vertex_shader_handle(cso, driver_vp);


   /* texture sampling state: */
   {
      struct pipe_sampler_state sampler;
      memset(&sampler, 0, sizeof(sampler));
      sampler.wrap_s = PIPE_TEX_WRAP_CLAMP;
      sampler.wrap_t = PIPE_TEX_WRAP_CLAMP;
      sampler.wrap_r = PIPE_TEX_WRAP_CLAMP;
      sampler.min_img_filter = PIPE_TEX_FILTER_NEAREST;
      sampler.min_mip_filter = PIPE_TEX_MIPFILTER_NONE;
      sampler.mag_img_filter = PIPE_TEX_FILTER_NEAREST;
      sampler.normalized_coords = 1;

      cso_single_sampler(cso, 0, &sampler);
      if (st->pixel_xfer.pixelmap_enabled) {
         cso_single_sampler(cso, 1, &sampler);
      }
      cso_single_sampler_done(cso);
   }

   /* viewport state: viewport matching window dims */
   {
      const float w = (float) ctx->DrawBuffer->Width;
      const float h = (float) ctx->DrawBuffer->Height;
      struct pipe_viewport_state vp;
      vp.scale[0] =  0.5f * w;
      vp.scale[1] = -0.5f * h;
      vp.scale[2] = 0.5f;
      vp.scale[3] = 1.0f;
      vp.translate[0] = 0.5f * w;
      vp.translate[1] = 0.5f * h;
      vp.translate[2] = 0.5f;
      vp.translate[3] = 0.0f;
      cso_set_viewport(cso, &vp);
   }

   cso_set_vertex_elements(cso, 3, st->velems_util_draw);

   /* texture state: */
   if (st->pixel_xfer.pixelmap_enabled) {
      struct pipe_sampler_view *sampler_views[2];
      sampler_views[0] = sv;
      sampler_views[1] = st->pixel_xfer.pixelmap_sampler_view;
      cso_set_fragment_sampler_views(cso, 2, sampler_views);
   }
   else {
      cso_set_fragment_sampler_views(cso, 1, &sv);
   }

   /* Compute Gallium window coords (y=0=top) with pixel zoom.
    * Recall that these coords are transformed by the current
    * vertex shader and viewport transformation.
    */
   if (st_fb_orientation(ctx->DrawBuffer) == Y_0_BOTTOM) {
      y = ctx->DrawBuffer->Height - (int) (y + height * ctx->Pixel.ZoomY);
      invertTex = !invertTex;
   }

   x0 = (GLfloat) x;
   x1 = x + width * ctx->Pixel.ZoomX;
   y0 = (GLfloat) y;
   y1 = y + height * ctx->Pixel.ZoomY;

   /* convert Z from [0,1] to [-1,-1] to match viewport Z scale/bias */
   z = z * 2.0 - 1.0;

   draw_quad(ctx, x0, y0, z, x1, y1, color, invertTex,
             (GLfloat) width / sv->texture->width0,
             (GLfloat) height / sv->texture->height0);

   /* restore state */
   cso_restore_rasterizer(cso);
   cso_restore_viewport(cso);
   cso_restore_samplers(cso);
   cso_restore_fragment_sampler_views(cso);
   cso_restore_fragment_shader(cso);
   cso_restore_vertex_shader(cso);
   cso_restore_vertex_elements(cso);
}


static void
draw_stencil_pixels(GLcontext *ctx, GLint x, GLint y,
                    GLsizei width, GLsizei height, GLenum format, GLenum type,
                    const struct gl_pixelstore_attrib *unpack,
                    const GLvoid *pixels)
{
   struct st_context *st = st_context(ctx);
   struct pipe_context *pipe = st->pipe;
   struct st_renderbuffer *strb;
   enum pipe_transfer_usage usage;
   struct pipe_transfer *pt;
   const GLboolean zoom = ctx->Pixel.ZoomX != 1.0 || ctx->Pixel.ZoomY != 1.0;
   GLint skipPixels;
   ubyte *stmap;
   struct gl_pixelstore_attrib clippedUnpack = *unpack;

   if (!zoom) {
      if (!_mesa_clip_drawpixels(ctx, &x, &y, &width, &height,
                                 &clippedUnpack)) {
         /* totally clipped */
         return;
      }
   }

   strb = st_renderbuffer(ctx->DrawBuffer->
                          Attachment[BUFFER_STENCIL].Renderbuffer);

   if (st_fb_orientation(ctx->DrawBuffer) == Y_0_TOP) {
      y = ctx->DrawBuffer->Height - y - height;
   }

   if(format != GL_DEPTH_STENCIL && 
      util_format_get_component_bits(strb->format, UTIL_FORMAT_COLORSPACE_ZS, 0) != 0)
      usage = PIPE_TRANSFER_READ_WRITE;
   else
      usage = PIPE_TRANSFER_WRITE;

   pt = st_cond_flush_get_tex_transfer(st_context(ctx), strb->texture, 0, 0, 0,
				       usage, x, y,
				       width, height);

   stmap = pipe->transfer_map(pipe, pt);

   pixels = _mesa_map_pbo_source(ctx, &clippedUnpack, pixels);
   assert(pixels);

   /* if width > MAX_WIDTH, have to process image in chunks */
   skipPixels = 0;
   while (skipPixels < width) {
      const GLint spanX = skipPixels;
      const GLint spanWidth = MIN2(width - skipPixels, MAX_WIDTH);
      GLint row;
      for (row = 0; row < height; row++) {
         GLubyte sValues[MAX_WIDTH];
         GLuint zValues[MAX_WIDTH];
         GLenum destType = GL_UNSIGNED_BYTE;
         const GLvoid *source = _mesa_image_address2d(&clippedUnpack, pixels,
                                                      width, height,
                                                      format, type,
                                                      row, skipPixels);
         _mesa_unpack_stencil_span(ctx, spanWidth, destType, sValues,
                                   type, source, &clippedUnpack,
                                   ctx->_ImageTransferState);

         if (format == GL_DEPTH_STENCIL) {
            _mesa_unpack_depth_span(ctx, spanWidth, GL_UNSIGNED_INT, zValues,
                                    (1 << 24) - 1, type, source,
                                    &clippedUnpack);
         }

         if (zoom) {
            _mesa_problem(ctx, "Gallium glDrawPixels(GL_STENCIL) with "
                          "zoom not complete");
         }

         {
            GLint spanY;

            if (st_fb_orientation(ctx->DrawBuffer) == Y_0_TOP) {
               spanY = height - row - 1;
            }
            else {
               spanY = row;
            }

            /* now pack the stencil (and Z) values in the dest format */
            switch (pt->texture->format) {
            case PIPE_FORMAT_S8_UNORM:
               {
                  ubyte *dest = stmap + spanY * pt->stride + spanX;
                  assert(usage == PIPE_TRANSFER_WRITE);
                  memcpy(dest, sValues, spanWidth);
               }
               break;
            case PIPE_FORMAT_Z24S8_UNORM:
               if (format == GL_DEPTH_STENCIL) {
                  uint *dest = (uint *) (stmap + spanY * pt->stride + spanX*4);
                  GLint k;
                  assert(usage == PIPE_TRANSFER_WRITE);
                  for (k = 0; k < spanWidth; k++) {
                     dest[k] = zValues[k] | (sValues[k] << 24);
                  }
               }
               else {
                  uint *dest = (uint *) (stmap + spanY * pt->stride + spanX*4);
                  GLint k;
                  assert(usage == PIPE_TRANSFER_READ_WRITE);
                  for (k = 0; k < spanWidth; k++) {
                     dest[k] = (dest[k] & 0xffffff) | (sValues[k] << 24);
                  }
               }
               break;
            case PIPE_FORMAT_S8Z24_UNORM:
               if (format == GL_DEPTH_STENCIL) {
                  uint *dest = (uint *) (stmap + spanY * pt->stride + spanX*4);
                  GLint k;
                  assert(usage == PIPE_TRANSFER_WRITE);
                  for (k = 0; k < spanWidth; k++) {
                     dest[k] = (zValues[k] << 8) | (sValues[k] & 0xff);
                  }
               }
               else {
                  uint *dest = (uint *) (stmap + spanY * pt->stride + spanX*4);
                  GLint k;
                  assert(usage == PIPE_TRANSFER_READ_WRITE);
                  for (k = 0; k < spanWidth; k++) {
                     dest[k] = (dest[k] & 0xffffff00) | (sValues[k] & 0xff);
                  }
               }
               break;
            default:
               assert(0);
            }
         }
      }
      skipPixels += spanWidth;
   }

   _mesa_unmap_pbo_source(ctx, &clippedUnpack);

   /* unmap the stencil buffer */
   pipe->transfer_unmap(pipe, pt);
   pipe->tex_transfer_destroy(pipe, pt);
}


/**
 * Called via ctx->Driver.DrawPixels()
 */
static void
st_DrawPixels(GLcontext *ctx, GLint x, GLint y, GLsizei width, GLsizei height,
              GLenum format, GLenum type,
              const struct gl_pixelstore_attrib *unpack, const GLvoid *pixels)
{
   void *driver_vp, *driver_fp;
   struct st_context *st = st_context(ctx);
   const GLfloat *color;

   if (format == GL_STENCIL_INDEX ||
       format == GL_DEPTH_STENCIL) {
      draw_stencil_pixels(ctx, x, y, width, height, format, type,
                          unpack, pixels);
      return;
   }

   /* Mesa state should be up to date by now */
   assert(ctx->NewState == 0x0);

   st_validate_state(st);

   if (format == GL_DEPTH_COMPONENT) {
      driver_fp = make_fragment_shader_z(st);
      driver_vp = make_passthrough_vertex_shader(st, GL_TRUE);
      color = ctx->Current.RasterColor;
   }
   else {
      driver_fp = combined_drawpix_fragment_program(ctx);
      driver_vp = make_passthrough_vertex_shader(st, GL_FALSE);
      color = NULL;
   }

   /* draw with textured quad */
   {
      struct pipe_texture *pt
         = make_texture(st, width, height, format, type, unpack, pixels);
      if (pt) {
         struct pipe_sampler_view *sv = st_sampler_view_from_texture(st->pipe, pt);

         if (sv) {
            draw_textured_quad(ctx, x, y, ctx->Current.RasterPos[2],
                               width, height, ctx->Pixel.ZoomX, ctx->Pixel.ZoomY,
                               sv,
                               driver_vp, 
                               driver_fp,
                               color, GL_FALSE);
            pipe_sampler_view_reference(&sv, NULL);
         }
         pipe_texture_reference(&pt, NULL);
      }
   }
}



static void
copy_stencil_pixels(GLcontext *ctx, GLint srcx, GLint srcy,
                    GLsizei width, GLsizei height,
                    GLint dstx, GLint dsty)
{
   struct st_renderbuffer *rbDraw = st_renderbuffer(ctx->DrawBuffer->_StencilBuffer);
   struct pipe_context *pipe = ctx->st->pipe;
   enum pipe_transfer_usage usage;
   struct pipe_transfer *ptDraw;
   ubyte *drawMap;
   ubyte *buffer;
   int i;

   buffer = malloc(width * height * sizeof(ubyte));
   if (!buffer) {
      _mesa_error(ctx, GL_OUT_OF_MEMORY, "glCopyPixels(stencil)");
      return;
   }

   /* this will do stencil pixel transfer ops */
   st_read_stencil_pixels(ctx, srcx, srcy, width, height,
                          GL_STENCIL_INDEX, GL_UNSIGNED_BYTE,
                          &ctx->DefaultPacking, buffer);

   if(util_format_get_component_bits(rbDraw->format, UTIL_FORMAT_COLORSPACE_ZS, 0) != 0)
      usage = PIPE_TRANSFER_READ_WRITE;
   else
      usage = PIPE_TRANSFER_WRITE;
   
   if (st_fb_orientation(ctx->DrawBuffer) == Y_0_TOP) {
      dsty = rbDraw->Base.Height - dsty - height;
   }

   ptDraw = st_cond_flush_get_tex_transfer(st_context(ctx),
					   rbDraw->texture, 0, 0, 0,
					   usage, dstx, dsty,
					   width, height);

   assert(util_format_get_blockwidth(ptDraw->texture->format) == 1);
   assert(util_format_get_blockheight(ptDraw->texture->format) == 1);

   /* map the stencil buffer */
   drawMap = pipe->transfer_map(pipe, ptDraw);

   /* draw */
   /* XXX PixelZoom not handled yet */
   for (i = 0; i < height; i++) {
      ubyte *dst;
      const ubyte *src;
      int y;

      y = i;

      if (st_fb_orientation(ctx->DrawBuffer) == Y_0_TOP) {
         y = height - y - 1;
      }

      dst = drawMap + y * ptDraw->stride;
      src = buffer + i * width;

      switch (ptDraw->texture->format) {
      case PIPE_FORMAT_Z24S8_UNORM:
         {
            uint *dst4 = (uint *) dst;
            int j;
            assert(usage == PIPE_TRANSFER_READ_WRITE);
            for (j = 0; j < width; j++) {
               *dst4 = (*dst4 & 0xffffff) | (src[j] << 24);
               dst4++;
            }
         }
         break;
      case PIPE_FORMAT_S8Z24_UNORM:
         {
            uint *dst4 = (uint *) dst;
            int j;
            assert(usage == PIPE_TRANSFER_READ_WRITE);
            for (j = 0; j < width; j++) {
               *dst4 = (*dst4 & 0xffffff00) | (src[j] & 0xff);
               dst4++;
            }
         }
         break;
      case PIPE_FORMAT_S8_UNORM:
         assert(usage == PIPE_TRANSFER_WRITE);
         memcpy(dst, src, width);
         break;
      default:
         assert(0);
      }
   }

   free(buffer);

   /* unmap the stencil buffer */
   pipe->transfer_unmap(pipe, ptDraw);
   pipe->tex_transfer_destroy(pipe, ptDraw);
}


static void
st_CopyPixels(GLcontext *ctx, GLint srcx, GLint srcy,
              GLsizei width, GLsizei height,
              GLint dstx, GLint dsty, GLenum type)
{
   struct st_context *st = st_context(ctx);
   struct pipe_context *pipe = st->pipe;
   struct pipe_screen *screen = pipe->screen;
   struct st_renderbuffer *rbRead;
   void *driver_vp, *driver_fp;
   struct pipe_texture *pt;
   struct pipe_sampler_view *sv;
   GLfloat *color;
   enum pipe_format srcFormat, texFormat;
   GLboolean invertTex = GL_FALSE;

   pipe->flush(pipe, PIPE_FLUSH_RENDER_CACHE, NULL);

   st_validate_state(st);

   if (srcx < 0) {
      width -= -srcx;
      dstx += -srcx;
      srcx = 0;
   }

   if (srcy < 0) {
      height -= -srcy;
      dsty += -srcy;
      srcy = 0;
   }

   if (dstx < 0) {
      width -= -dstx;
      srcx += -dstx;
      dstx = 0;
   }

   if (dsty < 0) {
      height -= -dsty;
      srcy += -dsty;
      dsty = 0;
   }

   if (width < 0 || height < 0)
      return;


   if (type == GL_STENCIL) {
      /* can't use texturing to do stencil */
      copy_stencil_pixels(ctx, srcx, srcy, width, height, dstx, dsty);
      return;
   }

   if (type == GL_COLOR) {
      rbRead = st_get_color_read_renderbuffer(ctx);
      color = NULL;
      driver_fp = combined_drawpix_fragment_program(ctx);
      driver_vp = make_passthrough_vertex_shader(st, GL_FALSE);
   }
   else {
      assert(type == GL_DEPTH);
      rbRead = st_renderbuffer(ctx->ReadBuffer->_DepthBuffer);
      color = ctx->Current.Attrib[VERT_ATTRIB_COLOR0];
      driver_fp = make_fragment_shader_z(st);
      driver_vp = make_passthrough_vertex_shader(st, GL_TRUE);
   }

   srcFormat = rbRead->texture->format;

   if (screen->is_format_supported(screen, srcFormat, PIPE_TEXTURE_2D, 
                                   PIPE_TEXTURE_USAGE_SAMPLER, 0)) {
      texFormat = srcFormat;
   }
   else {
      /* srcFormat can't be used as a texture format */
      if (type == GL_DEPTH) {
         texFormat = st_choose_format(screen, GL_DEPTH_COMPONENT,
                                      PIPE_TEXTURE_2D, 
                                      PIPE_TEXTURE_USAGE_DEPTH_STENCIL);
         assert(texFormat != PIPE_FORMAT_NONE); /* XXX no depth texture formats??? */
      }
      else {
         /* default color format */
         texFormat = st_choose_format(screen, GL_RGBA, PIPE_TEXTURE_2D, 
                                      PIPE_TEXTURE_USAGE_SAMPLER);
         assert(texFormat != PIPE_FORMAT_NONE);
      }
   }

   if (st_fb_orientation(ctx->ReadBuffer) == Y_0_TOP) {
      srcy = ctx->ReadBuffer->Height - srcy - height;

      if (srcy < 0) {
         height -= -srcy;
         srcy = 0;
      }

      if (height < 0)
         return;

      invertTex = !invertTex;
   }

   /* alloc temporary texture */
   pt = alloc_texture(st, width, height, texFormat);
   if (!pt)
      return;

<<<<<<< HEAD
   sv = st_sampler_view_from_texture(st->pipe, pt);
   if (!sv) {
      pipe_texture_reference(&pt, NULL);
      return;
   }

=======
   /* Make temporary texture which is a copy of the src region.
    * We'll draw a quad with this texture to draw the dest image.
    */
>>>>>>> a80e33f4
   if (srcFormat == texFormat) {
      /* copy source framebuffer surface into mipmap/texture */
      struct pipe_surface *psRead = screen->get_tex_surface(screen,
                                       rbRead->texture, 0, 0, 0,
                                       PIPE_BUFFER_USAGE_GPU_READ);
      struct pipe_surface *psTex = screen->get_tex_surface(screen, pt, 0, 0, 0, 
                                      PIPE_BUFFER_USAGE_GPU_WRITE );
      if (pipe->surface_copy) {
         pipe->surface_copy(pipe,
                            psTex, /* dest */
                            0, 0, /* destx/y */
                            psRead,
                            srcx, srcy, width, height);
      } else {
         util_surface_copy(pipe, FALSE,
                           psTex,
                           0, 0,
                           psRead,
                           srcx, srcy, width, height);
      }

      if (0) {
         /* debug */
         debug_dump_surface(pipe, "copypixsrcsurf", psRead);
         debug_dump_surface(pipe, "copypixtemptex", psTex);
      }

      pipe_surface_reference(&psRead, NULL); 
      pipe_surface_reference(&psTex, NULL);
   }
   else {
      /* CPU-based fallback/conversion */
      struct pipe_transfer *ptRead =
         st_cond_flush_get_tex_transfer(st, rbRead->texture, 0, 0, 0,
					PIPE_TRANSFER_READ, srcx, srcy, width,
					height);
      struct pipe_transfer *ptTex;
      enum pipe_transfer_usage transfer_usage;

      if (ST_DEBUG & DEBUG_FALLBACK)
         debug_printf("%s: fallback processing\n", __FUNCTION__);

      if (type == GL_DEPTH && util_format_is_depth_and_stencil(pt->format))
         transfer_usage = PIPE_TRANSFER_READ_WRITE;
      else
         transfer_usage = PIPE_TRANSFER_WRITE;

      ptTex = st_cond_flush_get_tex_transfer(st, pt, 0, 0, 0, transfer_usage,
                                             0, 0, width, height);

      if (type == GL_COLOR) {
         /* alternate path using get/put_tile() */
         GLfloat *buf = (GLfloat *) malloc(width * height * 4 * sizeof(GLfloat));

         pipe_get_tile_rgba(pipe, ptRead, 0, 0, width, height, buf);
         pipe_put_tile_rgba(pipe, ptTex, 0, 0, width, height, buf);

         free(buf);
      }
      else {
         /* GL_DEPTH */
         GLuint *buf = (GLuint *) malloc(width * height * sizeof(GLuint));
         pipe_get_tile_z(pipe, ptRead, 0, 0, width, height, buf);
         pipe_put_tile_z(pipe, ptTex, 0, 0, width, height, buf);
         free(buf);
      }

      pipe->tex_transfer_destroy(pipe, ptRead);
      pipe->tex_transfer_destroy(pipe, ptTex);
   }

   /* draw textured quad */
   draw_textured_quad(ctx, dstx, dsty, ctx->Current.RasterPos[2],
                      width, height, ctx->Pixel.ZoomX, ctx->Pixel.ZoomY,
                      sv, 
                      driver_vp, 
                      driver_fp,
                      color, invertTex);

   pipe_texture_reference(&pt, NULL);
   pipe_sampler_view_reference(&sv, NULL);
}



void st_init_drawpixels_functions(struct dd_function_table *functions)
{
   functions->DrawPixels = st_DrawPixels;
   functions->CopyPixels = st_CopyPixels;
}


void
st_destroy_drawpix(struct st_context *st)
{
   st_reference_fragprog(st, &st->drawpix.z_shader, NULL);
   st_reference_fragprog(st, &st->pixel_xfer.combined_prog, NULL);
   if (st->drawpix.vert_shaders[0])
      free(st->drawpix.vert_shaders[0]);
   if (st->drawpix.vert_shaders[1])
      free(st->drawpix.vert_shaders[1]);
}<|MERGE_RESOLUTION|>--- conflicted
+++ resolved
@@ -1062,18 +1062,15 @@
    if (!pt)
       return;
 
-<<<<<<< HEAD
    sv = st_sampler_view_from_texture(st->pipe, pt);
    if (!sv) {
       pipe_texture_reference(&pt, NULL);
       return;
    }
 
-=======
    /* Make temporary texture which is a copy of the src region.
     * We'll draw a quad with this texture to draw the dest image.
     */
->>>>>>> a80e33f4
    if (srcFormat == texFormat) {
       /* copy source framebuffer surface into mipmap/texture */
       struct pipe_surface *psRead = screen->get_tex_surface(screen,
